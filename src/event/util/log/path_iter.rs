--- conflicted
+++ resolved
@@ -18,12 +18,8 @@
     Invalid,
 }
 
-<<<<<<< HEAD
 #[deprecated(since = "0.12.0", note = "Please use Lookup/LookupBuf instead.")]
-/// Iterator over components of paths specified in form "a.b[0].c[2]".
-=======
 /// Iterator over components of paths specified in form `a.b[0].c[2]`.
->>>>>>> 302b79af
 pub struct PathIter<'a> {
     path: &'a str,
     chars: Chars<'a>,
