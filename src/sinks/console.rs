--- conflicted
+++ resolved
@@ -163,11 +163,8 @@
         log_event,
     };
     use chrono::{offset::TimeZone, Utc};
-<<<<<<< HEAD
     use shared::event::metric::{Metric, MetricKind, MetricValue, StatisticKind};
-=======
     use pretty_assertions::assert_eq;
->>>>>>> 302b79af
 
     #[test]
     fn generate_config() {
